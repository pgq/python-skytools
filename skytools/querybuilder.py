--- conflicted
+++ resolved
@@ -10,12 +10,9 @@
 """
 
 import json
-<<<<<<< HEAD
+import re
 from typing import List, Any, Dict
-=======
-import re
 from functools import lru_cache
->>>>>>> fd325cc7
 
 import skytools
 
